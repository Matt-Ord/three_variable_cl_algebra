# Byte-compiled / optimized / DLL files
__pycache__/
*.py[cod]
*$py.class
.DS_store
<<<<<<< HEAD
.txt
.csv
=======
>>>>>>> f4904b63

# C extensions
*.so
*.png

# Distribution / packaging
.Python
build/
develop-eggs/
dist/
downloads/
eggs/
.eggs/
lib64/
parts/
sdist/
var/
wheels/
pip-wheel-metadata/
share/python-wheels/
*.egg-info/
.installed.cfg
*.egg
MANIFEST

# PyInstaller
#  Usually these files are written by a python script from a template
#  before PyInstaller builds the exe, so as to inject date/other infos into it.
*.manifest
*.spec

# Installer logs
pip-log.txt
pip-delete-this-directory.txt

# Unit test / coverage reports
htmlcov/
.tox/
.nox/
.coverage
.coverage.*
.cache
nosetests.xml
coverage.xml
*.cover
*.py,cover
.hypothesis/
.pytest_cache/

# Translations
*.mo
*.pot

# Django stuff:
*.log
local_settings.py
db.sqlite3
db.sqlite3-journal

# Flask stuff:
instance/
.webassets-cache

# Scrapy stuff:
.scrapy

# Sphinx documentation
docs/_build/

# PyBuilder
target/

# Jupyter Notebook
.ipynb_checkpoints

# IPython
profile_default/
ipython_config.py

# pyenv
.python-version

# pipenv
#   According to pypa/pipenv#598, it is recommended to include Pipfile.lock in version control.
#   However, in case of collaboration, if having platform-specific dependencies or dependencies
#   having no cross-platform support, pipenv may install dependencies that don't work, or not
#   install all needed dependencies.
#Pipfile.lock

# PEP 582; used by e.g. github.com/David-OConnor/pyflow
__pypackages__/

# Celery stuff
celerybeat-schedule
celerybeat.pid

# SageMath parsed files
*.sage.py

# Environments
.env
.venv
env/
venv/
ENV/
env.bak/
venv.bak/

# Spyder project settings
.spyderproject
.spyproject

# Rope project settings
.ropeproject

# mkdocs documentation
/site

# mypy
.mypy_cache/
.dmypy.json
dmypy.json

# Pyre type checker
.pyre/

out/
data/

#Binary
*.prof<|MERGE_RESOLUTION|>--- conflicted
+++ resolved
@@ -3,11 +3,9 @@
 *.py[cod]
 *$py.class
 .DS_store
-<<<<<<< HEAD
 .txt
 .csv
-=======
->>>>>>> f4904b63
+
 
 # C extensions
 *.so
