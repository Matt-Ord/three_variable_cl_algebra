--- conflicted
+++ resolved
@@ -226,11 +226,8 @@
             ),
             alpha_0=0.0 + 0.0j,
             r_0=1.5 * equilibrium_ratio * np.exp(1j * 0.1),
-<<<<<<< HEAD
             times=np.linspace(0, 1000, 10000) * time_scale,
-=======
-            times=np.linspace(0, 50, 10000) * time_scale,
->>>>>>> f4904b63
+
         )
     )
     fig, _ = plot_r_theta_evolution(solution)
